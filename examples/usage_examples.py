#!/usr/bin/env python3
"""
CoolProp-OOP Usage Examples

<<<<<<< HEAD
This file demonstrates the usage of the CoolProp-OOP package for thermodynamic property calculations.
"""
=======
from coolprop_oop import StateHA, StateProps
>>>>>>> e08f86b2

from coolprop_oop import StateHA, StateProps

def example_humid_air_basic():
    """
    Basic example of using StateHA for humid air properties
    """
    print("\n=== Basic Humid Air Properties ===")
    
    # Create a state for humid air at 20°C, 1 atm, 50% RH
<<<<<<< HEAD
    state = StateHA()
    state.press = 101325    # Pressure in Pa
    state.tempc = 20        # Temperature in °C
    state.relhum = 0.5      # Relative humidity (0-1)
    
    # Access and print properties
    print(f"Temperature: {state.tempc:.2f}°C")
    print(f"Pressure: {state.press:.0f} Pa")
    print(f"Relative Humidity: {state.relhum * 100:.1f}%")
    print(f"Humidity Ratio: {state.humrat:.6f} kg/kg")
    print(f"Wet Bulb Temperature: {state.wetbulb - 273.15:.2f}°C")
    print(f"Dew Point: {state.dewpoint - 273.15:.2f}°C")
    print(f"Enthalpy: {state.enthalpy:.2f} J/kg")
    print(f"Entropy: {state.entropy:.2f} J/kg-K")
    print(f"Density: {state.density:.4f} kg/m³")
    print(f"Volume: {state.vol:.4f} m³/kg")
    print(f"Specific Heat Capacity: {state.cp:.2f} J/kg-K")
=======
    state = StateHA('T', 293.15, 'P', 101325, 'R', 0.5)
    
    # Access and print properties using get() method
    print(f"Temperature: {state.get('T')-273.15:.2f}°C")
    print(f"Pressure: {state.get('P'):.0f} Pa")
    print(f"Relative Humidity: {state.get('R') * 100:.1f}%")
    
    # Get multiple properties in one call
    w, b, d = state.get('W', 'B', 'D')
    print(f"Humidity Ratio: {w:.6f} kg/kg")
    print(f"Wet Bulb Temperature: {b - 273.15:.2f}°C")
    print(f"Dew Point: {d - 273.15:.2f}°C")
    
    # Get more properties
    h, s, v = state.get('H', 'S', 'V')
    print(f"Enthalpy: {h:.2f} J/kg")
    print(f"Entropy: {s:.2f} J/kg-K")
    print(f"Specific Volume: {v:.4f} m³/kg")
    
    # Show constraints
    print("\nConstraints:")
    print(state.constraints())
    
    # Update a constraint
    print("\n--- Updating Temperature to 30°C ---")
    state.reset('T', 303.15)
    print(f"New Temperature: {state.get('T')-273.15:.2f}°C")
    print(f"New Humidity Ratio: {state.get('W'):.6f} kg/kg")
    
    # Replace a constraint
    print("\n--- Replacing Relative Humidity with Humidity Ratio ---")
    humidity_ratio = state.get('W')
    state.replace('R', 'W', humidity_ratio)
    print("New Constraints:")
    print(state.constraints())
>>>>>>> e08f86b2

def example_humid_air_alternative_properties():
    """
    Example of using different combinations of properties to define a humid air state
    """
    print("\n=== Alternative Humid Air Property Combinations ===")
    
    # Create a state using wet bulb temperature instead of relative humidity
    state = StateHA()
    state.press = 101325        # Pressure in Pa
    state.tempc = 25            # Temperature in °C
    state.wetbulb = 273.15 + 18 # Wet bulb temperature in K
    
    print("State defined with temperature, pressure, and wet bulb temperature:")
    print(f"Temperature: {state.tempc:.2f}°C")
    print(f"Pressure: {state.press:.0f} Pa")
    print(f"Wet Bulb Temperature: {state.wetbulb - 273.15:.2f}°C")
    print(f"Calculated Relative Humidity: {state.relhum * 100:.1f}%")
    print(f"Calculated Humidity Ratio: {state.humrat:.6f} kg/kg")
    
    # Create a state using humidity ratio instead of relative humidity
    state2 = StateHA()
    state2.press = 101325  # Pressure in Pa
    state2.tempc = 25      # Temperature in °C
    state2.humrat = 0.010  # Humidity ratio in kg/kg
    
    print("\nState defined with temperature, pressure, and humidity ratio:")
    print(f"Temperature: {state2.tempc:.2f}°C")
    print(f"Pressure: {state2.press:.0f} Pa")
    print(f"Humidity Ratio: {state2.humrat:.6f} kg/kg")
    print(f"Calculated Relative Humidity: {state2.relhum * 100:.1f}%")
    
    # Create a state using dew point temperature
    state3 = StateHA()
    state3.press = 101325        # Pressure in Pa
    state3.tempc = 25            # Temperature in °C
    state3.dewpoint = 273.15 + 15 # Dew point temperature in K
    
    print("\nState defined with temperature, pressure, and dew point:")
    print(f"Temperature: {state3.tempc:.2f}°C")
    print(f"Pressure: {state3.press:.0f} Pa")
    print(f"Dew Point: {state3.dewpoint - 273.15:.2f}°C")
    print(f"Calculated Relative Humidity: {state3.relhum * 100:.1f}%")
    
    # Show which properties are constraining the state
    print(f"\nConstraints for the last state: {state3.constraints}")

def example_humid_air_error_handling():
    """
    Example of error handling and input validation in humid air calculations
    """
    print("\n=== Humid Air Error Handling and Validation ===")
    
    # Example of trying to set an invalid temperature (below absolute zero)
    try:
        state = StateHA()
        state.tempc = -300
    except ValueError as e:
        print(f"Error setting invalid temperature: {e}")
    
    # Example of trying to set an invalid relative humidity (greater than 1)
    try:
        state = StateHA()
        state.relhum = 1.5
    except ValueError as e:
        print(f"Error setting invalid relative humidity: {e}")
    
    # Example of trying to over-constrain the system
    try:
        state = StateHA()
        state.tempc = 25
        state.press = 101325
        state.relhum = 0.5
        # This would be a 4th constraint, which is not allowed
        state.wetbulb = 295
    except ValueError as e:
        print(f"Error over-constraining the system: {e}")
    
    # Example of setting inconsistent properties
    try:
        state = StateHA()
        state.tempc = 25
        state.press = 101325
        # Setting a dew point higher than dry bulb is physically impossible
        state.dewpoint = 303.15  # 30°C dew point, which is > 25°C dry bulb
    except ValueError as e:
        print(f"Error setting inconsistent properties: {e}")

def example_pure_fluid_basic():
    """
    Basic example of using StateProps for pure fluid properties
    """
    print("\n=== Basic Pure Fluid Properties (Water) ===")
    
    # Create a state for water at 100°C, 1 atm
<<<<<<< HEAD
    state = StateProps(fluid='Water')  # Set fluid first
    state.tempc = 100     # Temperature in °C
    state.press = 101325  # Pressure in Pa
    
    # Access and print properties
    print(f"Temperature: {state.tempc:.2f}°C")
    print(f"Pressure: {state.press:.0f} Pa")
    print(f"Density: {state.dens:.2f} kg/m³")
    print(f"Enthalpy: {state.enthalpy:.2f} J/kg")
    print(f"Entropy: {state.entropy:.2f} J/kg-K")
    print(f"Specific Heat Capacity (cp): {state.cp:.2f} J/kg-K")
    print(f"Specific Heat Capacity (cv): {state.cv:.2f} J/kg-K")
    
    # Check quality (None for single-phase states)
    quality = state.quality
    if quality is None:
        print("Quality: Not applicable (not in two-phase region)")
    else:
        print(f"Quality: {quality:.4f}")
    
    # Display state constraints information
    constraints = state.constraints
    print("\n--- State Information ---")
    print(f"Set properties: {', '.join(constraints['properties'])}")
    print(f"Fluid: {constraints['fluid']}")
    print(f"State is complete: {constraints['is_complete']}")
    print(f"Phase status: {constraints['status']}")
    print(f"CoolProp edition: {constraints['edition']}")

def example_refrigerant_properties():
    """
    Example of using StateProps for refrigerant properties
    """
    print("\n=== Refrigerant Properties (R134a) ===")
    
    # Create a state for R134a at 25°C, 10 bar
    r134a = StateProps(fluid='R134a')
    r134a.tempc = 25        # Temperature in °C
    r134a.press = 1000000   # Pressure in Pa (10 bar)
    
    # Access and print properties
    print(f"Temperature: {r134a.tempc:.2f}°C")
    print(f"Pressure: {r134a.press/100000:.2f} bar")
    print(f"Density: {r134a.dens:.2f} kg/m³")
    print(f"Enthalpy: {r134a.enthalpy:.2f} J/kg")
    print(f"Entropy: {r134a.entropy:.2f} J/kg-K")
    
    # Check quality
    quality = r134a.quality
    if quality is None:
        print("Quality: Not applicable (not in two-phase region)")
    else:
        print(f"Quality: {quality:.4f}")
    
    # Display state information
    constraints = r134a.constraints
    print(f"Phase status: {constraints['status']}")

def example_two_phase_properties():
    """
    Example of working with two-phase (saturated) conditions
    """
    print("\n=== Two-Phase Properties (Saturated Steam) ===")
    
    # Create a state for saturated steam (quality = 1)
    steam = StateProps(fluid='Water')
    steam.tempc = 100    # Temperature in °C
    steam.quality = 1    # Saturated vapor
    
    # Access and print properties
    print(f"Temperature: {steam.tempc:.2f}°C")
    print(f"Calculated Pressure: {steam.press:.0f} Pa")
    print(f"Density: {steam.dens:.4f} kg/m³")
    print(f"Enthalpy: {steam.enthalpy:.2f} J/kg")
    print(f"Quality: {steam.quality:.2f}")
    
    # Create a state for saturated liquid (quality = 0)
    water = StateProps(fluid='Water')
    water.tempc = 100    # Temperature in °C
    water.quality = 0    # Saturated liquid
    
    print("\nSaturated liquid water at same temperature:")
    print(f"Temperature: {water.tempc:.2f}°C")
    print(f"Calculated Pressure: {water.press:.0f} Pa")
    print(f"Density: {water.dens:.2f} kg/m³")
    print(f"Enthalpy: {water.enthalpy:.2f} J/kg")
    print(f"Quality: {water.quality:.2f}")
    
    # Calculate latent heat of vaporization
    latent_heat = steam.enthalpy - water.enthalpy
    print(f"\nLatent heat of vaporization: {latent_heat:.2f} J/kg")

def example_pure_fluid_error_handling():
    """
    Example of error handling in pure fluid calculations
    """
    print("\n=== Pure Fluid Error Handling and Validation ===")
    
    # Example of setting fluid after properties
    try:
        state = StateProps()
        state.tempc = 25      # Won't work - fluid not set
        state.press = 101325  # Won't work - fluid not set
    except ValueError as e:
        print(f"Error: {e}")
    
    # Example of over-constraining a pure fluid state
    try:
        state = StateProps(fluid='Water')
        state.tempc = 25
        state.press = 101325
        # Pure fluids only allow 2 properties to be set
        state.dens = 997
    except ValueError as e:
        print(f"Error over-constraining the system: {e}")
    
    # Example of setting inconsistent properties
    try:
        state = StateProps(fluid='R134a')
        state.tempc = 25
        # Setting quality > 0 at this temperature would be inconsistent with the phase diagram
        state.quality = 0.5
    except ValueError as e:
        print(f"Error setting inconsistent properties: {e}")

def example_using_derived_properties():
    """
    Example of using derived properties like enthalpy and entropy to define states
    """
    print("\n=== Using Derived Properties as Constraints ===")
    
    # === Humid Air Examples ===
    print("\n--- Humid Air with Enthalpy ---")
    
    # Define humid air state using enthalpy
    ha_state = StateHA()
    ha_state.press = 101325    # Pressure in Pa
    ha_state.relhum = 0.5      # Relative humidity (0-1)
    ha_state.enthalpy = 50000  # Enthalpy in J/kg
    
    print(f"Set properties: pressure, relative humidity, enthalpy")
    print(f"Calculated temperature: {ha_state.tempc:.2f}°C")
    print(f"Calculated humidity ratio: {ha_state.humrat:.6f} kg/kg")
    print(f"Entropy: {ha_state.entropy:.2f} J/kg-K")
    
    # Define humid air state using entropy
    print("\n--- Humid Air with Entropy ---")
    ha_state2 = StateHA()
    ha_state2.press = 101325   # Pressure in Pa
    ha_state2.tempc = 25       # Temperature in °C
    ha_state2.entropy = 200    # Entropy in J/kg-K
    
    print(f"Set properties: pressure, temperature, entropy")
    print(f"Calculated relative humidity: {ha_state2.relhum * 100:.1f}%")
    print(f"Calculated humidity ratio: {ha_state2.humrat:.6f} kg/kg")
    print(f"Enthalpy: {ha_state2.enthalpy:.2f} J/kg")
    
    # Define humid air state using relative humidity (replacing density example)
    print("\n--- Humid Air with Relative Humidity ---")
    ha_state3 = StateHA()
    ha_state3.press = 101325     # Pressure in Pa
    ha_state3.tempc = 30         # Temperature in °C
    ha_state3.relhum = 0.6       # Relative humidity (60%)
    
    print(f"Set properties: pressure, temperature, relative humidity")
    print(f"Calculated humidity ratio: {ha_state3.humrat:.6f} kg/kg")
    print(f"Calculated enthalpy: {ha_state3.enthalpy:.2f} J/kg")
    print(f"Calculated density: {ha_state3.density:.4f} kg/m³")
    
    # === Pure Fluid Examples ===
    print("\n--- Pure Fluid with Enthalpy ---")
    
    # Define water state using enthalpy instead of temperature
    water = StateProps(fluid='Water')
    water.press = 200000     # Pressure in Pa (2 bar)
    water.enthalpy = 2675000 # Enthalpy in J/kg
    
    print(f"Set properties for water: pressure, enthalpy")
    print(f"Calculated temperature: {water.tempc:.2f}°C")
    print(f"Calculated density: {water.dens:.3f} kg/m³")
    print(f"Quality: {water.quality:.4f}")  # Should be in two-phase region
    
    # Define refrigerant state using entropy
    print("\n--- Refrigerant with Entropy ---")
    r134a = StateProps(fluid='R134a')
    r134a.press = 500000    # Pressure in Pa (5 bar)
    r134a.entropy = 1600    # Entropy in J/kg-K
    
    print(f"Set properties for R134a: pressure, entropy")
    print(f"Calculated temperature: {r134a.tempc:.2f}°C")
    print(f"Calculated enthalpy: {r134a.enthalpy:.2f} J/kg")
    print(f"Quality: {r134a.quality:.4f}")
    
    # Using specific heat capacity as a constraint
    print("\n--- Fluid with Specific Heat Capacity ---")
    try:
        # This might fail depending on the CoolProp implementation
        fluid = StateProps(fluid='Nitrogen')
        fluid.press = 101325   # Pressure in Pa
        fluid.cp = 1040        # Specific heat capacity in J/kg-K
        
        print(f"Set properties for Nitrogen: pressure, specific heat")
        print(f"Calculated temperature: {fluid.tempc:.2f}°C")
        print(f"Calculated enthalpy: {fluid.enthalpy:.2f} J/kg")
    except ValueError as e:
        print(f"Note: Some property combinations may not be valid for all fluids")
        print(f"Error: {e}")

def run_all_examples():
    """Run all examples"""
    print("=== CoolProp-OOP Usage Examples ===")
    
    # Humid air examples
    example_humid_air_basic()
    example_humid_air_alternative_properties()
    example_humid_air_error_handling()
    
    # Pure fluid examples
    example_pure_fluid_basic()
    example_refrigerant_properties()
    example_two_phase_properties()
    example_pure_fluid_error_handling()
    
    # Derived properties examples
    example_using_derived_properties()
    
    print("\n=== All examples completed successfully! ===")

if __name__ == "__main__":
    run_all_examples() 
=======
    water = StateProps('T', 373.15, 'P', 101325, 'water')
    
    # Access and print properties using get() method
    print(f"Temperature: {water.get('T')-273.15:.2f}°C")
    print(f"Pressure: {water.get('P'):.0f} Pa")
    
    # Get multiple properties in one call
    d, h, s = water.get('D', 'H', 'S')
    print(f"Density: {d:.4f} kg/m³")
    print(f"Enthalpy: {h:.2f} J/kg")
    print(f"Entropy: {s:.2f} J/kg-K")
    
    # Get more properties
    c, o, q = water.get('C', 'O', 'Q')
    print(f"Specific Heat Capacity (cp): {c:.2f} J/kg-K")
    print(f"Specific Heat Capacity (cv): {o:.2f} J/kg-K")
    print(f"Vapor Quality: {q}")
    
    # Show constraints
    print("\nConstraints:")
    print(water.constraints())
    
    # Update a constraint
    print("\n--- Updating Temperature to 120°C ---")
    water.reset('T', 393.15)
    print(f"New Temperature: {water.get('T')-273.15:.2f}°C")
    print(f"New Density: {water.get('D'):.4f} kg/m³")
    
    # Replace a constraint
    print("\n--- Replacing Pressure with Density ---")
    density = water.get('D')
    water.replace('P', 'D', density)
    print("New Constraints:")
    print(water.constraints())
    
    # Test refrigerant properties (R134a at 25°C, 10 bar)
    print("\n--- Testing Refrigerant (R134a) ---")
    r134a = StateProps('T', 298.15, 'P', 1000000, 'R134a')
    print(f"Temperature: {r134a.get('T')-273.15:.2f}°C")
    print(f"Pressure: {r134a.get('P')/100000:.2f} bar")
    print(f"Density: {r134a.get('D'):.2f} kg/m³")
    try:
        quality = r134a.get('Q')
        print(f"Quality: {quality}")
    except ValueError as e:
        print(f"Quality: Not in two-phase region")

def test_property_info():
    print("\n=== Property Information ===")
    ha = StateHA('T', 293.15, 'P', 101325, 'R', 0.5)
    
    props = StateProps('T', 373.15, 'P', 101325, 'water')

if __name__ == "__main__":
    print("Testing CoolProp-OOP Package v0.2.0")
    test_humid_air()
    test_pure_fluid()
    test_property_info()
    print("\nAll tests completed successfully!") 
>>>>>>> e08f86b2
<|MERGE_RESOLUTION|>--- conflicted
+++ resolved
@@ -2,12 +2,7 @@
 """
 CoolProp-OOP Usage Examples
 
-<<<<<<< HEAD
-This file demonstrates the usage of the CoolProp-OOP package for thermodynamic property calculations.
-"""
-=======
 from coolprop_oop import StateHA, StateProps
->>>>>>> e08f86b2
 
 from coolprop_oop import StateHA, StateProps
 
@@ -18,25 +13,6 @@
     print("\n=== Basic Humid Air Properties ===")
     
     # Create a state for humid air at 20°C, 1 atm, 50% RH
-<<<<<<< HEAD
-    state = StateHA()
-    state.press = 101325    # Pressure in Pa
-    state.tempc = 20        # Temperature in °C
-    state.relhum = 0.5      # Relative humidity (0-1)
-    
-    # Access and print properties
-    print(f"Temperature: {state.tempc:.2f}°C")
-    print(f"Pressure: {state.press:.0f} Pa")
-    print(f"Relative Humidity: {state.relhum * 100:.1f}%")
-    print(f"Humidity Ratio: {state.humrat:.6f} kg/kg")
-    print(f"Wet Bulb Temperature: {state.wetbulb - 273.15:.2f}°C")
-    print(f"Dew Point: {state.dewpoint - 273.15:.2f}°C")
-    print(f"Enthalpy: {state.enthalpy:.2f} J/kg")
-    print(f"Entropy: {state.entropy:.2f} J/kg-K")
-    print(f"Density: {state.density:.4f} kg/m³")
-    print(f"Volume: {state.vol:.4f} m³/kg")
-    print(f"Specific Heat Capacity: {state.cp:.2f} J/kg-K")
-=======
     state = StateHA('T', 293.15, 'P', 101325, 'R', 0.5)
     
     # Access and print properties using get() method
@@ -72,7 +48,6 @@
     state.replace('R', 'W', humidity_ratio)
     print("New Constraints:")
     print(state.constraints())
->>>>>>> e08f86b2
 
 def example_humid_air_alternative_properties():
     """
@@ -168,238 +143,6 @@
     print("\n=== Basic Pure Fluid Properties (Water) ===")
     
     # Create a state for water at 100°C, 1 atm
-<<<<<<< HEAD
-    state = StateProps(fluid='Water')  # Set fluid first
-    state.tempc = 100     # Temperature in °C
-    state.press = 101325  # Pressure in Pa
-    
-    # Access and print properties
-    print(f"Temperature: {state.tempc:.2f}°C")
-    print(f"Pressure: {state.press:.0f} Pa")
-    print(f"Density: {state.dens:.2f} kg/m³")
-    print(f"Enthalpy: {state.enthalpy:.2f} J/kg")
-    print(f"Entropy: {state.entropy:.2f} J/kg-K")
-    print(f"Specific Heat Capacity (cp): {state.cp:.2f} J/kg-K")
-    print(f"Specific Heat Capacity (cv): {state.cv:.2f} J/kg-K")
-    
-    # Check quality (None for single-phase states)
-    quality = state.quality
-    if quality is None:
-        print("Quality: Not applicable (not in two-phase region)")
-    else:
-        print(f"Quality: {quality:.4f}")
-    
-    # Display state constraints information
-    constraints = state.constraints
-    print("\n--- State Information ---")
-    print(f"Set properties: {', '.join(constraints['properties'])}")
-    print(f"Fluid: {constraints['fluid']}")
-    print(f"State is complete: {constraints['is_complete']}")
-    print(f"Phase status: {constraints['status']}")
-    print(f"CoolProp edition: {constraints['edition']}")
-
-def example_refrigerant_properties():
-    """
-    Example of using StateProps for refrigerant properties
-    """
-    print("\n=== Refrigerant Properties (R134a) ===")
-    
-    # Create a state for R134a at 25°C, 10 bar
-    r134a = StateProps(fluid='R134a')
-    r134a.tempc = 25        # Temperature in °C
-    r134a.press = 1000000   # Pressure in Pa (10 bar)
-    
-    # Access and print properties
-    print(f"Temperature: {r134a.tempc:.2f}°C")
-    print(f"Pressure: {r134a.press/100000:.2f} bar")
-    print(f"Density: {r134a.dens:.2f} kg/m³")
-    print(f"Enthalpy: {r134a.enthalpy:.2f} J/kg")
-    print(f"Entropy: {r134a.entropy:.2f} J/kg-K")
-    
-    # Check quality
-    quality = r134a.quality
-    if quality is None:
-        print("Quality: Not applicable (not in two-phase region)")
-    else:
-        print(f"Quality: {quality:.4f}")
-    
-    # Display state information
-    constraints = r134a.constraints
-    print(f"Phase status: {constraints['status']}")
-
-def example_two_phase_properties():
-    """
-    Example of working with two-phase (saturated) conditions
-    """
-    print("\n=== Two-Phase Properties (Saturated Steam) ===")
-    
-    # Create a state for saturated steam (quality = 1)
-    steam = StateProps(fluid='Water')
-    steam.tempc = 100    # Temperature in °C
-    steam.quality = 1    # Saturated vapor
-    
-    # Access and print properties
-    print(f"Temperature: {steam.tempc:.2f}°C")
-    print(f"Calculated Pressure: {steam.press:.0f} Pa")
-    print(f"Density: {steam.dens:.4f} kg/m³")
-    print(f"Enthalpy: {steam.enthalpy:.2f} J/kg")
-    print(f"Quality: {steam.quality:.2f}")
-    
-    # Create a state for saturated liquid (quality = 0)
-    water = StateProps(fluid='Water')
-    water.tempc = 100    # Temperature in °C
-    water.quality = 0    # Saturated liquid
-    
-    print("\nSaturated liquid water at same temperature:")
-    print(f"Temperature: {water.tempc:.2f}°C")
-    print(f"Calculated Pressure: {water.press:.0f} Pa")
-    print(f"Density: {water.dens:.2f} kg/m³")
-    print(f"Enthalpy: {water.enthalpy:.2f} J/kg")
-    print(f"Quality: {water.quality:.2f}")
-    
-    # Calculate latent heat of vaporization
-    latent_heat = steam.enthalpy - water.enthalpy
-    print(f"\nLatent heat of vaporization: {latent_heat:.2f} J/kg")
-
-def example_pure_fluid_error_handling():
-    """
-    Example of error handling in pure fluid calculations
-    """
-    print("\n=== Pure Fluid Error Handling and Validation ===")
-    
-    # Example of setting fluid after properties
-    try:
-        state = StateProps()
-        state.tempc = 25      # Won't work - fluid not set
-        state.press = 101325  # Won't work - fluid not set
-    except ValueError as e:
-        print(f"Error: {e}")
-    
-    # Example of over-constraining a pure fluid state
-    try:
-        state = StateProps(fluid='Water')
-        state.tempc = 25
-        state.press = 101325
-        # Pure fluids only allow 2 properties to be set
-        state.dens = 997
-    except ValueError as e:
-        print(f"Error over-constraining the system: {e}")
-    
-    # Example of setting inconsistent properties
-    try:
-        state = StateProps(fluid='R134a')
-        state.tempc = 25
-        # Setting quality > 0 at this temperature would be inconsistent with the phase diagram
-        state.quality = 0.5
-    except ValueError as e:
-        print(f"Error setting inconsistent properties: {e}")
-
-def example_using_derived_properties():
-    """
-    Example of using derived properties like enthalpy and entropy to define states
-    """
-    print("\n=== Using Derived Properties as Constraints ===")
-    
-    # === Humid Air Examples ===
-    print("\n--- Humid Air with Enthalpy ---")
-    
-    # Define humid air state using enthalpy
-    ha_state = StateHA()
-    ha_state.press = 101325    # Pressure in Pa
-    ha_state.relhum = 0.5      # Relative humidity (0-1)
-    ha_state.enthalpy = 50000  # Enthalpy in J/kg
-    
-    print(f"Set properties: pressure, relative humidity, enthalpy")
-    print(f"Calculated temperature: {ha_state.tempc:.2f}°C")
-    print(f"Calculated humidity ratio: {ha_state.humrat:.6f} kg/kg")
-    print(f"Entropy: {ha_state.entropy:.2f} J/kg-K")
-    
-    # Define humid air state using entropy
-    print("\n--- Humid Air with Entropy ---")
-    ha_state2 = StateHA()
-    ha_state2.press = 101325   # Pressure in Pa
-    ha_state2.tempc = 25       # Temperature in °C
-    ha_state2.entropy = 200    # Entropy in J/kg-K
-    
-    print(f"Set properties: pressure, temperature, entropy")
-    print(f"Calculated relative humidity: {ha_state2.relhum * 100:.1f}%")
-    print(f"Calculated humidity ratio: {ha_state2.humrat:.6f} kg/kg")
-    print(f"Enthalpy: {ha_state2.enthalpy:.2f} J/kg")
-    
-    # Define humid air state using relative humidity (replacing density example)
-    print("\n--- Humid Air with Relative Humidity ---")
-    ha_state3 = StateHA()
-    ha_state3.press = 101325     # Pressure in Pa
-    ha_state3.tempc = 30         # Temperature in °C
-    ha_state3.relhum = 0.6       # Relative humidity (60%)
-    
-    print(f"Set properties: pressure, temperature, relative humidity")
-    print(f"Calculated humidity ratio: {ha_state3.humrat:.6f} kg/kg")
-    print(f"Calculated enthalpy: {ha_state3.enthalpy:.2f} J/kg")
-    print(f"Calculated density: {ha_state3.density:.4f} kg/m³")
-    
-    # === Pure Fluid Examples ===
-    print("\n--- Pure Fluid with Enthalpy ---")
-    
-    # Define water state using enthalpy instead of temperature
-    water = StateProps(fluid='Water')
-    water.press = 200000     # Pressure in Pa (2 bar)
-    water.enthalpy = 2675000 # Enthalpy in J/kg
-    
-    print(f"Set properties for water: pressure, enthalpy")
-    print(f"Calculated temperature: {water.tempc:.2f}°C")
-    print(f"Calculated density: {water.dens:.3f} kg/m³")
-    print(f"Quality: {water.quality:.4f}")  # Should be in two-phase region
-    
-    # Define refrigerant state using entropy
-    print("\n--- Refrigerant with Entropy ---")
-    r134a = StateProps(fluid='R134a')
-    r134a.press = 500000    # Pressure in Pa (5 bar)
-    r134a.entropy = 1600    # Entropy in J/kg-K
-    
-    print(f"Set properties for R134a: pressure, entropy")
-    print(f"Calculated temperature: {r134a.tempc:.2f}°C")
-    print(f"Calculated enthalpy: {r134a.enthalpy:.2f} J/kg")
-    print(f"Quality: {r134a.quality:.4f}")
-    
-    # Using specific heat capacity as a constraint
-    print("\n--- Fluid with Specific Heat Capacity ---")
-    try:
-        # This might fail depending on the CoolProp implementation
-        fluid = StateProps(fluid='Nitrogen')
-        fluid.press = 101325   # Pressure in Pa
-        fluid.cp = 1040        # Specific heat capacity in J/kg-K
-        
-        print(f"Set properties for Nitrogen: pressure, specific heat")
-        print(f"Calculated temperature: {fluid.tempc:.2f}°C")
-        print(f"Calculated enthalpy: {fluid.enthalpy:.2f} J/kg")
-    except ValueError as e:
-        print(f"Note: Some property combinations may not be valid for all fluids")
-        print(f"Error: {e}")
-
-def run_all_examples():
-    """Run all examples"""
-    print("=== CoolProp-OOP Usage Examples ===")
-    
-    # Humid air examples
-    example_humid_air_basic()
-    example_humid_air_alternative_properties()
-    example_humid_air_error_handling()
-    
-    # Pure fluid examples
-    example_pure_fluid_basic()
-    example_refrigerant_properties()
-    example_two_phase_properties()
-    example_pure_fluid_error_handling()
-    
-    # Derived properties examples
-    example_using_derived_properties()
-    
-    print("\n=== All examples completed successfully! ===")
-
-if __name__ == "__main__":
-    run_all_examples() 
-=======
     water = StateProps('T', 373.15, 'P', 101325, 'water')
     
     # Access and print properties using get() method
@@ -458,5 +201,4 @@
     test_humid_air()
     test_pure_fluid()
     test_property_info()
-    print("\nAll tests completed successfully!") 
->>>>>>> e08f86b2
+    print("\nAll tests completed successfully!") 