# CoolProp Object-Oriented Wrapper

[![Python Package](https://github.com/ryancoxrbc/coolprop_oop/actions/workflows/python-package.yml/badge.svg)](https://github.com/ryancoxrbc/coolprop_oop/actions/workflows/python-package.yml)
[![Version](https://img.shields.io/pypi/v/coolprop-oop)](https://badge.fury.io/py/coolprop-oop)
[![License: MIT](https://img.shields.io/badge/License-MIT-yellow.svg)](https://opensource.org/licenses/MIT)

An object-oriented wrapper for [CoolProp](http://www.coolprop.org/) thermodynamic properties. This library provides an intuitive, Pythonic interface to CoolProp's functionality for both humid air and pure fluid property calculations.

## Features

<<<<<<< HEAD
- **Object-oriented interface** to CoolProp's functionality
- **Property validation** to prevent physically impossible states
- **All thermodynamic properties are directly settable** - enthalpy, entropy, viscosity, and any other property can be used as a constraint
- **Automatic caching** of calculated properties for better performance
- Support for both **Humid Air** (`StateHA`) and **Pure Fluids** (`StateProps`)
- Comprehensive **state validation** with helpful error messages
- **Fully Pythonic API** with property-based getters and setters
=======
- Object-oriented interface to CoolProp
- Simple property constraint management
- Support for humid air calculations via `StateHA`
- Support for pure fluid properties via `StateProps`
- Consistent SI unit system
- Compatible with CoolProp 6.7.0
>>>>>>> e08f86b2

## Installation

```bash
pip install coolprop-oop
```

## Usage

### Humid Air Properties

```python
from coolprop_oop import StateHA

<<<<<<< HEAD
# Create a state for humid air (OOP style, recommended)
state = StateHA()
state.tempc = 20      # Temperature in °C
state.press = 101325  # Pressure in Pa
state.relhum = 0.5    # Relative humidity (0-1)

# Access properties
print(f"Temperature: {state.tempc:.1f}°C")
print(f"Relative Humidity: {state.relhum * 100:.0f}%")
print(f"Humidity Ratio: {state.humrat:.6f} kg/kg")
print(f"Dew Point: {state.dewpoint - 273.15:.1f}°C")
print(f"Enthalpy: {state.enthalpy:.1f} J/kg")
print(f"Density: {state.density:.4f} kg/m³")

# Check which properties are currently constraining the state
print(f"Constraints: {state.constraints}")  # ['press', 'relhum', 'tempc']

# You can also set properties like enthalpy directly
state2 = StateHA()
state2.press = 101325   # Pressure in Pa
state2.relhum = 0.7     # Relative humidity (0-1)
state2.enthalpy = 50000 # Enthalpy in J/kg
print(f"Temperature from enthalpy: {state2.tempc:.1f}°C")
=======
# Create a state for humid air at 25°C, 1 atm, 60% RH
state = StateHA('T', 298.15, 'P', 101325, 'R', 0.6)

# Access properties using property codes
humidity_ratio = state.get('W')
wet_bulb = state.get('B') - 273.15  # Convert to Celsius
enthalpy = state.get('H')

# Get multiple properties in one call
temp, pressure, rel_humidity = state.get('T', 'P', 'R')

# View current constraint values
constraints = state.constraints()
print(constraints)  # {'T': 298.15, 'P': 101325, 'R': 0.6}

# Update a constraint
state.reset('T', 303.15)  # Change temperature to 30°C

# Replace a constraint with a different property
state.replace('R', 'W', 0.015)  # Replace RH with humidity ratio
>>>>>>> e08f86b2
```

### Pure Fluid Properties

```python
from coolprop_oop import StateProps
<<<<<<< HEAD

# Create a state for water (OOP style, recommended)
state = StateProps(fluid='Water')  # Set fluid first
state.tempc = 100     # Temperature in °C
state.press = 101325  # Pressure in Pa

# Access properties
print(f"Temperature: {state.tempc:.1f}°C")
print(f"Pressure: {state.press/1000:.2f} kPa")
print(f"Density: {state.dens:.2f} kg/m³")
print(f"Enthalpy: {state.enthalpy:.1f} J/kg")
print(f"Quality: {state.quality}")  # None if not in two-phase region

# Get extensive state information
constraints = state.constraints
print(f"Fluid state: {constraints['status']}")  # e.g., 'liquid', 'gas', 'two_phase'
print(f"Set properties: {', '.join(constraints['properties'])}")

# You can also define state using enthalpy and pressure
state2 = StateProps(fluid='R134a')
state2.press = 500000   # Pressure in Pa
state2.enthalpy = 420000 # Enthalpy in J/kg
print(f"Temperature: {state2.tempc:.1f}°C")
print(f"Quality: {state2.quality}")  # Vapor quality if in two-phase region
```

### Error Handling and Validation

The library automatically validates inputs to prevent physically impossible states:

```python
try:
    state = StateHA()
    state.tempc = -300  # Below absolute zero
except ValueError as e:
    print(f"Error: {e}")  # "Error: Temperature cannot be below absolute zero"

# The library lets CoolProp perform advanced state validation
try:
    state = StateProps(fluid='Water')
    state.tempc = 25
    # Try to set incompatible properties - CoolProp will reject this
    state.entropy = 10000
except ValueError as e:
    print(f"Error: {e}")
=======

# Create a state for water at 100°C, 1 atm
water = StateProps('T', 373.15, 'P', 101325, 'water')

# Access properties using property codes
density = water.get('D')
enthalpy = water.get('H')
entropy = water.get('S')

# Get multiple properties in one call
temp, pressure = water.get('T', 'P')

# View current constraint values
constraints = water.constraints()
print(constraints)  # {'T': 373.15, 'P': 101325, 'fluid': 'water'}

# Update a constraint
water.reset('T', 393.15)  # Change temperature to 120°C

# Replace a constraint with a different property
water.replace('P', 'D', 900.0)  # Replace pressure with density
>>>>>>> e08f86b2
```

### Property Codes (CoolProp 6.7.0)

#### Humid Air Properties (`StateHA`)
- `'T'`: Dry Bulb Temperature [K]
- `'B'`: Wet bulb temperature [K]
- `'D'`: Dew point temperature [K]
- `'P'`: Pressure [Pa]
- `'V'`: Mixture volume [m³/kg dry air]
- `'R'`: Relative humidity [0-1]
- `'W'`: Humidity ratio [kg water/kg dry air]
- `'H'`: Mixture enthalpy [J/kg dry air]
- `'S'`: Mixture entropy [J/kg dry air/K]
- `'C'`: Mixture specific heat [J/kg dry air/K]
- `'M'`: Mixture viscosity [Pa-s]
- `'K'`: Mixture thermal conductivity [W/m/K]

#### Pure Fluid Properties (`StateProps`)
- `'T'`: Temperature [K]
- `'P'`: Pressure [Pa]
- `'D'`: Density [kg/m³]
- `'H'`: Specific enthalpy [J/kg]
- `'S'`: Specific entropy [J/kg-K]
- `'Q'`: Vapor quality [-]
- `'C'`: Specific heat capacity at constant pressure [J/kg-K]
- `'O'`: Specific heat capacity at constant volume [J/kg-K]
- `'U'`: Specific internal energy [J/kg]

## Contributing

Contributions are welcome! Please feel free to submit a Pull Request.

1. Fork the repository
2. Create your feature branch (`git checkout -b feature/amazing-feature`)
3. Commit your changes (`git commit -m 'Add some amazing feature'`)
4. Push to the branch (`git push origin feature/amazing-feature`)
5. Open a Pull Request

## License

This project is licensed under the MIT License - see the LICENSE file for details.

## Acknowledgments

- [CoolProp](http://www.coolprop.org/) for providing the underlying thermodynamic property calculations<|MERGE_RESOLUTION|>--- conflicted
+++ resolved
@@ -8,22 +8,12 @@
 
 ## Features
 
-<<<<<<< HEAD
-- **Object-oriented interface** to CoolProp's functionality
-- **Property validation** to prevent physically impossible states
-- **All thermodynamic properties are directly settable** - enthalpy, entropy, viscosity, and any other property can be used as a constraint
-- **Automatic caching** of calculated properties for better performance
-- Support for both **Humid Air** (`StateHA`) and **Pure Fluids** (`StateProps`)
-- Comprehensive **state validation** with helpful error messages
-- **Fully Pythonic API** with property-based getters and setters
-=======
 - Object-oriented interface to CoolProp
 - Simple property constraint management
 - Support for humid air calculations via `StateHA`
 - Support for pure fluid properties via `StateProps`
 - Consistent SI unit system
 - Compatible with CoolProp 6.7.0
->>>>>>> e08f86b2
 
 ## Installation
 
@@ -38,31 +28,6 @@
 ```python
 from coolprop_oop import StateHA
 
-<<<<<<< HEAD
-# Create a state for humid air (OOP style, recommended)
-state = StateHA()
-state.tempc = 20      # Temperature in °C
-state.press = 101325  # Pressure in Pa
-state.relhum = 0.5    # Relative humidity (0-1)
-
-# Access properties
-print(f"Temperature: {state.tempc:.1f}°C")
-print(f"Relative Humidity: {state.relhum * 100:.0f}%")
-print(f"Humidity Ratio: {state.humrat:.6f} kg/kg")
-print(f"Dew Point: {state.dewpoint - 273.15:.1f}°C")
-print(f"Enthalpy: {state.enthalpy:.1f} J/kg")
-print(f"Density: {state.density:.4f} kg/m³")
-
-# Check which properties are currently constraining the state
-print(f"Constraints: {state.constraints}")  # ['press', 'relhum', 'tempc']
-
-# You can also set properties like enthalpy directly
-state2 = StateHA()
-state2.press = 101325   # Pressure in Pa
-state2.relhum = 0.7     # Relative humidity (0-1)
-state2.enthalpy = 50000 # Enthalpy in J/kg
-print(f"Temperature from enthalpy: {state2.tempc:.1f}°C")
-=======
 # Create a state for humid air at 25°C, 1 atm, 60% RH
 state = StateHA('T', 298.15, 'P', 101325, 'R', 0.6)
 
@@ -83,60 +48,12 @@
 
 # Replace a constraint with a different property
 state.replace('R', 'W', 0.015)  # Replace RH with humidity ratio
->>>>>>> e08f86b2
 ```
 
 ### Pure Fluid Properties
 
 ```python
 from coolprop_oop import StateProps
-<<<<<<< HEAD
-
-# Create a state for water (OOP style, recommended)
-state = StateProps(fluid='Water')  # Set fluid first
-state.tempc = 100     # Temperature in °C
-state.press = 101325  # Pressure in Pa
-
-# Access properties
-print(f"Temperature: {state.tempc:.1f}°C")
-print(f"Pressure: {state.press/1000:.2f} kPa")
-print(f"Density: {state.dens:.2f} kg/m³")
-print(f"Enthalpy: {state.enthalpy:.1f} J/kg")
-print(f"Quality: {state.quality}")  # None if not in two-phase region
-
-# Get extensive state information
-constraints = state.constraints
-print(f"Fluid state: {constraints['status']}")  # e.g., 'liquid', 'gas', 'two_phase'
-print(f"Set properties: {', '.join(constraints['properties'])}")
-
-# You can also define state using enthalpy and pressure
-state2 = StateProps(fluid='R134a')
-state2.press = 500000   # Pressure in Pa
-state2.enthalpy = 420000 # Enthalpy in J/kg
-print(f"Temperature: {state2.tempc:.1f}°C")
-print(f"Quality: {state2.quality}")  # Vapor quality if in two-phase region
-```
-
-### Error Handling and Validation
-
-The library automatically validates inputs to prevent physically impossible states:
-
-```python
-try:
-    state = StateHA()
-    state.tempc = -300  # Below absolute zero
-except ValueError as e:
-    print(f"Error: {e}")  # "Error: Temperature cannot be below absolute zero"
-
-# The library lets CoolProp perform advanced state validation
-try:
-    state = StateProps(fluid='Water')
-    state.tempc = 25
-    # Try to set incompatible properties - CoolProp will reject this
-    state.entropy = 10000
-except ValueError as e:
-    print(f"Error: {e}")
-=======
 
 # Create a state for water at 100°C, 1 atm
 water = StateProps('T', 373.15, 'P', 101325, 'water')
@@ -158,7 +75,6 @@
 
 # Replace a constraint with a different property
 water.replace('P', 'D', 900.0)  # Replace pressure with density
->>>>>>> e08f86b2
 ```
 
 ### Property Codes (CoolProp 6.7.0)
