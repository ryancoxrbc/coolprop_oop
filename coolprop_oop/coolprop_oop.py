--- conflicted
+++ resolved
@@ -318,305 +318,12 @@
         >>> print(f"Dew point: {state.get('D')-273.15:.1f}°C")
         Dew point: 16.7°C
     """
-<<<<<<< HEAD
-    
-    _prop_map = {
-        'tempk': 'T',
-        'tempc': 'T',  # Will need special handling for Celsius conversion
-        'press': 'P',
-        'humrat': 'W',
-        'wetbulb': 'B',
-        'relhum': 'R',
-        'dewpoint': 'D',
-        'vol': 'V',
-        'enthalpy': 'H', 
-        'entropy': 'S',
-        'density': 'D',
-        'cp': 'C',
-        'viscosity': 'M',
-        'conductivity': 'K',
-        'prandtl': 'L'
-    }
-
-    def __init__(self, props=None):
-=======
 
     def __init__(self, *args):
->>>>>>> e08f86b2
         """
         Initialize a StateHA object for humid air properties.
         
         Args:
-<<<<<<< HEAD
-            props (list, optional): Property inputs for HAPropsSI.
-                [prop1_name, prop1_value, prop2_name, prop2_value, prop3_name, prop3_value]
-                This format follows the HAPropsSI's parameter order.
-        
-        Example:
-            >>> # Create state at 25°C, 1 atm, 60% RH
-            >>> state = StateHA(['P', 101325, 'T', 298.15, 'R', 0.6])
-            
-            >>> # Alternatively, set properties directly (recommended)
-            >>> state = StateHA()
-            >>> state.press = 101325
-            >>> state.tempk = 298.15
-            >>> state.relhum = 0.6
-        """
-        self._tempk = None
-        self._tempc = None
-        self._press = None
-        self._humrat = None
-        self._wetbulb = None
-        self._relhum = None
-        self._vol = None
-        self._enthalpy = None
-        self._entropy = None
-        self._dewpoint = None
-        self._density = None
-        self._cp = None
-        self._viscosity = None
-        self._conductivity = None
-        self._prandtl = None
-        
-        self._constraints_set = set()
-        
-        if props is not None:
-            self.set(props)
-
-    @property
-    def tempk(self):
-        if 'tempk' in self._constraints_set:
-            return self._tempk
-        if len(self._constraints_set) == 3:
-            return self.get_prop('T')
-        return self._tempk
-
-    @tempk.setter
-    @state_setter_ha
-    @validate_input_ha
-    def tempk(self, value):
-        self._tempk = value
-
-    @property
-    def tempc(self):
-        if 'tempc' in self._constraints_set:
-            return self._tempc
-        if 'tempk' in self._constraints_set:
-            return self._tempk - 273.15
-        return self.tempk - 273.15
-
-    @tempc.setter
-    @state_setter_ha
-    @validate_input_ha
-    def tempc(self, value):
-        self._tempc = value
-        self._tempk = value + 273.15
-
-    @property
-    def press(self):
-        if 'press' in self._constraints_set:
-            return self._press
-        if len(self._constraints_set) == 3:
-            return self.get_prop('P')
-        return self._press
-
-    @press.setter
-    @state_setter_ha
-    @validate_input_ha
-    def press(self, value):
-        self._press = value
-
-    @property
-    def relhum(self):
-        if 'relhum' in self._constraints_set:
-            return self._relhum
-        if len(self._constraints_set) == 3:
-            return self.get_prop('R')
-        return self._relhum
-
-    @relhum.setter
-    @state_setter_ha
-    @validate_input_ha
-    def relhum(self, value):
-        self._relhum = value
-
-    @property
-    def humrat(self):
-        if 'humrat' in self._constraints_set:
-            return self._humrat
-        if len(self._constraints_set) == 3:
-            return self.get_prop('W')
-        return self._humrat
-
-    @humrat.setter
-    @state_setter_ha
-    @validate_input_ha
-    def humrat(self, value):
-        self._humrat = value
-
-    @property
-    def wetbulb(self):
-        if 'wetbulb' in self._constraints_set:
-            return self._wetbulb
-        if len(self._constraints_set) == 3:
-            return self.get_prop('B')
-        return self._wetbulb
-
-    @wetbulb.setter
-    @state_setter_ha
-    @validate_input_ha
-    def wetbulb(self, value):
-        self._wetbulb = value
-
-    @property
-    def dewpoint(self):
-        if 'dewpoint' in self._constraints_set:
-            return self._dewpoint
-        if len(self._constraints_set) == 3:
-            return self.get_prop('D')
-        return self._dewpoint
-
-    @dewpoint.setter
-    @state_setter_ha
-    @validate_input_ha
-    def dewpoint(self, value):
-        self._dewpoint = value
-
-    @property
-    def vol(self):
-        if 'vol' in self._constraints_set:
-            return self._vol
-        if len(self._constraints_set) == 3:
-            return self.get_prop('V')
-        return self._vol
-
-    @vol.setter
-    @state_setter_ha
-    @validate_input_ha
-    def vol(self, value):
-        if value <= 0:
-            raise ValueError("Specific volume must be positive")
-        if value > 1000:  # Very high specific volume
-            raise ValueError("Specific volume exceeding reasonable range (> 1000 m³/kg)")
-        # Store the volume value
-        self._vol = value
-
-    @property
-    def enthalpy(self):
-        if 'enthalpy' in self._constraints_set:
-            return self._enthalpy
-        if len(self._constraints_set) == 3:
-            return self.get_prop('H')
-        return self._enthalpy
-
-    @enthalpy.setter
-    @state_setter_ha
-    @validate_input_ha
-    def enthalpy(self, value):
-        self._enthalpy = value
-
-    @property
-    def entropy(self):
-        if 'entropy' in self._constraints_set:
-            return self._entropy
-        if len(self._constraints_set) == 3:
-            return self.get_prop('S')
-        return self._entropy
-
-    @entropy.setter
-    @state_setter_ha
-    @validate_input_ha
-    def entropy(self, value):
-        self._entropy = value
-
-    @property
-    def density(self):
-        if 'density' in self._constraints_set:
-            return self._density
-        if len(self._constraints_set) == 3:
-            vol = self.get_prop('V')
-            return 1/vol if vol is not None else None
-        return self._density
-
-    @density.setter
-    @state_setter_ha
-    @validate_input_ha
-    def density(self, value):
-        self._density = value
-
-    @property
-    def cp(self):
-        if 'cp' in self._constraints_set:
-            return self._cp
-        if len(self._constraints_set) == 3:
-            return self.get_prop('C')
-        return self._cp
-
-    @cp.setter
-    @state_setter_ha
-    @validate_input_ha
-    def cp(self, value):
-        self._cp = value
-
-    @property
-    def viscosity(self):
-        if 'viscosity' in self._constraints_set:
-            return self._viscosity
-        if len(self._constraints_set) == 3:
-            return self.get_prop('M')
-        return self._viscosity
-
-    @viscosity.setter
-    @state_setter_ha
-    @validate_input_ha
-    def viscosity(self, value):
-        self._viscosity = value
-
-    @property
-    def conductivity(self):
-        if 'conductivity' in self._constraints_set:
-            return self._conductivity
-        if len(self._constraints_set) == 3:
-            return self.get_prop('K')
-        return self._conductivity
-
-    @conductivity.setter
-    @state_setter_ha
-    @validate_input_ha
-    def conductivity(self, value):
-        self._conductivity = value
-
-    @property
-    def prandtl(self):
-        if 'prandtl' in self._constraints_set:
-            return self._prandtl
-        if len(self._constraints_set) == 3:
-            return self.get_prop('L')
-        return self._prandtl
-
-    @prandtl.setter
-    @state_setter_ha
-    @validate_input_ha
-    def prandtl(self, value):
-        self._prandtl = value
-
-    @property
-    def constraints(self):
-        """
-        Returns the current set of properties constraining the state.
-        
-        This property allows checking which values are currently pinning the thermodynamic state.
-        For a humid air state to be fully defined, it needs exactly 3 constraints.
-        
-        Returns:
-            list: A sorted list of property names that are currently set as constraints.
-        """
-        if not hasattr(self, '_constraints_set'):
-            return []
-        return sorted(list(self._constraints_set))
-
-    def set(self, props):
-=======
             *args: Six arguments in the order: prop1_name, prop1_value, prop2_name, prop2_value, prop3_name, prop3_value
                   where prop_name is a CoolProp property code (str) and value is a float.
                   This format follows the HAPropsSI's parameter order.
@@ -645,23 +352,10 @@
             self._constraints[args[4]] = args[5]
     
     def replace(self, old_prop, new_prop, value):
->>>>>>> e08f86b2
         """
         Replace one constraint with a new constraint.
         
-<<<<<<< HEAD
-        Note:
-            The direct property setting interface is generally more convenient:
-            
-        Instead of:
-            state.set(['T', 293.15, 'P', 101325, 'R', 0.5])
-        Use:
-            state.tempk = 293.15
-            state.press = 101325
-            state.relhum = 0.5
-=======
         This method updates the state by replacing one constraint with a new one.
->>>>>>> e08f86b2
         
         Args:
             old_prop (str): The property code to remove from constraints
@@ -670,32 +364,7 @@
         
         Returns:
             StateHA: The current object for method chaining.
-        """
-        # Map CoolProp properties to our setter methods
-        prop_map = {
-            'T': 'tempk',
-            'P': 'press',
-            'W': 'humrat',
-            'R': 'relhum',
-            'B': 'wetbulb',
-            'D': 'dewpoint',
-            'V': 'vol',
-            'H': 'enthalpy',
-            'S': 'entropy',
-            'C': 'cp',
-            'M': 'viscosity',
-            'K': 'conductivity',
-            'L': 'prandtl'
-        }
-        
-<<<<<<< HEAD
-        # Set properties using our property setters
-        for i in range(0, len(props), 2):
-            prop_name = props[i]
-            value = props[i + 1]
-            if prop_name in prop_map:
-                setattr(self, prop_map[prop_name], value)
-=======
+        
         Example:
             >>> state = StateHA('T', 293.15, 'P', 101325, 'R', 0.5)
             >>> state.replace('R', 'W', 0.01)  # Replace RH with humidity ratio
@@ -712,7 +381,6 @@
         # Remove old constraint and add new one
         del self._constraints[old_prop]
         self._constraints[new_prop] = value
->>>>>>> e08f86b2
         
         return self
     
@@ -803,67 +471,6 @@
         Returns:
             dict: A dictionary of property names and their values that are currently set as constraints.
         
-<<<<<<< HEAD
-        Raises:
-            ValueError: If the state is not fully defined (needs 3 constraints)
-        """
-        if len(self._constraints_set) < 3:
-            raise ValueError("Cannot calculate properties until state is fully defined with 3 constraints")
-        
-        # Build props list from constraints set
-        props = []
-        for constraint in self._constraints_set:
-            coolprop_name = self._prop_map[constraint]
-            value = getattr(self, f"_{constraint}")
-            # Handle Celsius conversion
-            if constraint == 'tempc':
-                value = value + 273.15
-            props.extend([coolprop_name, value])
-        
-        return HAPropsSI(prop, *props)
-
-    def test_state_validity(self, current_props, new_prop, new_value):
-        """
-        Test if the current state properties are physically valid using HAPropsSI.
-        
-        Args:
-            current_props (set): Set of currently set property names
-            new_prop (str): Name of the new property being set
-            new_value (float): Value of the new property
-        
-        Returns:
-            bool: True if the state is valid, False otherwise.
-        
-        Raises:
-            ValueError: If the combination of properties would create an invalid state,
-                      with the specific error message from CoolProp.
-        """
-        try:
-            # Build a test props list with current properties and new value
-            test_props = []
-            for prop in current_props:
-                coolprop_name = self._prop_map[prop]
-                value = getattr(self, f"_{prop}")
-                # Handle Celsius conversion
-                if prop == 'tempc':
-                    value = value + 273.15
-                test_props.extend([coolprop_name, value])
-            
-            # Add the new property
-            coolprop_new_prop = self._prop_map[new_prop]
-            new_value_converted = new_value + 273.15 if new_prop == 'tempc' else new_value
-            test_props.extend([coolprop_new_prop, new_value_converted])
-            
-            # Try to calculate one of the input properties to validate state
-            input_prop = self._prop_map[list(current_props)[0]]  # Use first property from current set
-            HAPropsSI(input_prop, *test_props)
-            return True
-            
-        except ValueError as e:
-            # Re-raise with the CoolProp error message for better explanation
-            raise ValueError(f"Invalid state: {str(e)}") from None
-
-=======
         Example:
             >>> state = StateHA('T', 293.15, 'P', 101325, 'R', 0.5)
             >>> state.constraints()
@@ -871,7 +478,6 @@
         """
         return self._constraints.copy()
 
->>>>>>> e08f86b2
 class StateProps:
     """
     A class representing the thermodynamic state of a pure fluid.
@@ -880,49 +486,6 @@
     for pure fluid properties. It automatically calculates and caches common properties
     for easy access.
     
-<<<<<<< HEAD
-    Important:
-        For a StateProps object to be fully defined, you must:
-        1. Set the fluid type with state.fluid = 'fluid_name'
-        2. Set exactly 2 independent thermodynamic properties
-    
-    Attributes:
-        tempk (float): Temperature in Kelvin
-        tempc (float): Temperature in Celsius
-        press (float): Pressure in Pa
-        dens (float): Density in kg/m³
-        enthalpy (float): Specific enthalpy in J/kg
-        entropy (float): Specific entropy in J/kg-K
-        quality (float): Vapor quality (0-1), or None if not in two-phase region
-        cp (float): Specific heat capacity at constant pressure in J/kg-K
-        cv (float): Specific heat capacity at constant volume in J/kg-K
-        vol (float): Specific volume in m³/kg (reciprocal of density)
-        fluid (str): The working fluid name (must be set before other properties)
-        
-    Example:
-        >>> # Create state for water at 25°C, 1 atm
-        >>> state = StateProps()
-        >>> state.fluid = 'Water'
-        >>> state.tempc = 25
-        >>> state.press = 101325
-        >>> print(f"Density: {state.dens:.2f} kg/m³")
-        Density: 997.05 kg/m³
-    """
-    
-    _prop_map = {
-        'tempk': 'T',
-        'tempc': 'T',  # Will need special handling for Celsius conversion
-        'press': 'P',
-        'dens': 'D',
-        'enthalpy': 'H',
-        'entropy': 'S',
-        'quality': 'Q',
-        'cp': 'C',
-        'cv': 'O'
-    }
-    
-    def __init__(self, props=None, fluid=None):
-=======
     Property codes used in this class are compatible with CoolProp version 6.7.0.
     
     Property Codes:
@@ -947,343 +510,10 @@
     """
     
     def __init__(self, *args):
->>>>>>> e08f86b2
         """
         Initialize a StateProps object for pure fluid properties.
         
         Args:
-<<<<<<< HEAD
-            props (list, optional): Property inputs for PropsSI.
-                [prop1_name, prop1_value, prop2_name, prop2_value, fluid_name]
-            fluid (str, optional): The working fluid name. If provided, sets the fluid immediately.
-                This is the recommended way to initialize a StateProps object.
-        
-        Example:
-            >>> # Recommended initialization
-            >>> state = StateProps(fluid='Water')
-            >>> state.tempc = 25
-            >>> state.press = 101325
-        """
-        self._tempk = None
-        self._tempc = None
-        self._press = None
-        self._dens = None
-        self._enthalpy = None
-        self._entropy = None
-        self._quality = None
-        self._cp = None
-        self._cv = None
-        self._fluid = None
-        
-        self._constraints_set = set()
-        
-        # Set fluid if provided
-        if fluid is not None:
-            self.fluid = fluid
-        
-        if props is not None:
-            self.set(props)
-
-    @property
-    def tempk(self):
-        if 'tempk' in self._constraints_set:
-            return self._tempk
-        if len(self._constraints_set) == 2:
-            return self.get_prop('T')
-        return self._tempk
-
-    @tempk.setter
-    @state_setter_PROPS
-    @validate_input_props
-    def tempk(self, value):
-        self._tempk = float(value)
-
-    @property
-    def tempc(self):
-        if 'tempc' in self._constraints_set:
-            return self._tempc
-        if 'tempk' in self._constraints_set:
-            return self._tempk - 273.15
-        return self.tempk - 273.15
-
-    @tempc.setter
-    @state_setter_PROPS
-    @validate_input_props
-    def tempc(self, value):
-        self._tempc = float(value)
-        self._tempk = value + 273.15
-
-    @property
-    def press(self):
-        if 'press' in self._constraints_set:
-            return self._press
-        if len(self._constraints_set) == 2:
-            return self.get_prop('P')
-        return self._press
-
-    @press.setter
-    @state_setter_PROPS
-    @validate_input_props
-    def press(self, value):
-        self._press = value
-
-    @property
-    def dens(self):
-        if 'dens' in self._constraints_set:
-            return self._dens
-        if len(self._constraints_set) == 2:
-            return self.get_prop('D')
-        return self._dens
-
-    @dens.setter
-    @state_setter_PROPS
-    @validate_input_props
-    def dens(self, value):
-        self._dens = value
-
-    @property
-    def quality(self):
-        if 'quality' in self._constraints_set:
-            return self._quality
-        if len(self._constraints_set) == 2 and self._fluid is not None:
-            try:
-                return self.get_prop('Q')
-            except ValueError:
-                return None  # Not in two-phase region
-        return None  # Return None if not fully defined
-
-    @quality.setter
-    @state_setter_PROPS
-    @validate_input_props
-    def quality(self, value):
-        self._quality = value
-
-    @property
-    def enthalpy(self):
-        if 'enthalpy' in self._constraints_set:
-            return self._enthalpy
-        if len(self._constraints_set) == 2 and self._fluid is not None:
-            return self.get_prop('H')
-        return None
-
-    @enthalpy.setter
-    @state_setter_PROPS
-    @validate_input_props
-    def enthalpy(self, value):
-        self._enthalpy = value
-
-    @property
-    def entropy(self):
-        if 'entropy' in self._constraints_set:
-            return self._entropy
-        if len(self._constraints_set) == 2 and self._fluid is not None:
-            return self.get_prop('S')
-        return None
-
-    @entropy.setter
-    @state_setter_PROPS
-    @validate_input_props
-    def entropy(self, value):
-        self._entropy = value
-
-    @property
-    def cp(self):
-        if 'cp' in self._constraints_set:
-            return self._cp
-        if len(self._constraints_set) == 2 and self._fluid is not None:
-            return self.get_prop('C')
-        return None
-
-    @cp.setter
-    @state_setter_PROPS
-    @validate_input_props
-    def cp(self, value):
-        self._cp = value
-
-    @property
-    def cv(self):
-        if 'cv' in self._constraints_set:
-            return self._cv
-        if len(self._constraints_set) == 2 and self._fluid is not None:
-            return self.get_prop('O')
-        return None
-
-    @cv.setter
-    @state_setter_PROPS
-    @validate_input_props
-    def cv(self, value):
-        self._cv = value
-
-    @property
-    def vol(self):
-        """
-        Get the specific volume in m³/kg.
-        
-        Returns:
-            float: The specific volume (1/density) in m³/kg, or None if density isn't available.
-        """
-        if self.dens is not None:
-            return 1.0 / self.dens
-        return None
-    
-    @vol.setter
-    @state_setter_PROPS
-    @validate_input_props
-    def vol(self, value):
-        if value <= 0:
-            raise ValueError("Specific volume must be positive")
-        if value > 1000:  # Very high specific volume
-            raise ValueError("Specific volume exceeding reasonable range (> 1000 m³/kg)")
-        # Set density to 1/volume
-        self._dens = 1.0 / value
-
-    @property
-    def constraints(self):
-        """
-        Returns the current set of properties constraining the state.
-        
-        This property allows checking which values are currently pinning the thermodynamic state.
-        For a pure fluid state to be fully defined, it needs exactly 2 constraints plus a fluid type.
-        
-        Returns:
-            dict: A dictionary containing:
-                - 'properties': List of thermodynamic property names that are set as constraints
-                - 'fluid': The currently set fluid name or None if not set
-                - 'is_complete': Boolean indicating if the state is fully defined
-                - 'status': Status of the fluid (e.g., 'liquid', 'gas', 'supercritical', etc.)
-                - 'edition': Edition of CoolProp being used
-        """
-        if not hasattr(self, '_constraints_set'):
-            props = []
-        else:
-            props = sorted(list(self._constraints_set))
-        
-        fluid = self._fluid if hasattr(self, '_fluid') else None
-        
-        # Check if the state is complete to determine status
-        status = None
-        edition = None
-        
-        if len(props) == 2 and fluid is not None:
-            try:
-                # Get status of the fluid at the specified state
-                if 'quality' in props:
-                    # If quality is specified, we know the status
-                    quality_val = getattr(self, '_quality')
-                    if quality_val == 0:
-                        status = 'saturated_liquid'
-                    elif quality_val == 1:
-                        status = 'saturated_vapor'
-                    else:
-                        status = 'two_phase'
-                else:
-                    # Try to get phase information
-                    try:
-                        quality = self.quality
-                        if quality == -1.0:
-                            # Check pressure against critical pressure
-                            if 'press' in props:
-                                press_val = getattr(self, '_press')
-                                if press_val > self.get_prop('pcrit'):
-                                    status = 'supercritical'
-                                else:
-                                    # Check temperature
-                                    if 'tempk' in props or 'tempc' in props:
-                                        temp_val = getattr(self, '_tempk')
-                                        if temp_val > self.get_prop('Tcrit'):
-                                            status = 'supercritical'
-                                        else:
-                                            status = 'liquid' 
-                            else:
-                                status = 'single_phase'
-                        else:
-                            status = 'two_phase'
-                    except:
-                        status = 'single_phase'
-                
-                # Get CoolProp version/edition information
-                try:
-                    from CoolProp import __version__ as cp_version
-                    edition = cp_version
-                except:
-                    edition = "Unknown"
-            except:
-                status = "Unknown"
-                edition = "Unknown"
-        
-        return {
-            'properties': props,
-            'fluid': fluid,
-            'is_complete': len(props) == 2 and fluid is not None,
-            'status': status,
-            'edition': edition
-        }
-
-    @property
-    def fluid(self):
-        return self._fluid
-
-    @fluid.setter
-    def fluid(self, value):
-        if not isinstance(value, str):
-            raise TypeError("fluid must be a string")
-        self._fluid = value
-
-    def set(self, props):
-        """
-        Set the properties of the StateProps object using the provided inputs.
-        
-        Note:
-            The direct property setting interface is generally more convenient:
-            
-        Instead of:
-            state.set(['T', 293.15, 'P', 101325, 'Water'])
-        Use:
-            state.fluid = 'Water'
-            state.tempk = 293.15
-            state.press = 101325
-        
-        Args:
-            props (list): Property inputs for PropsSI
-                [prop1_name, prop1_value, prop2_name, prop2_value, fluid_name]
-                
-        Returns:
-            StateProps: The current object for method chaining.
-        """
-        # Extract and set fluid name first (last element of props)
-        if len(props) >= 5:  # At least 2 properties (4 elements) plus fluid
-            self.fluid = props[-1]
-            props = props[:-1]  # Remove fluid from props
-        else:
-            raise ValueError("Props must include a fluid name as the last element")
-        
-        # Map CoolProp properties to our setter methods
-        prop_map = {
-            'T': 'tempk',
-            'P': 'press',
-            'Q': 'quality',
-            'D': 'dens',
-            'H': 'enthalpy',
-            'S': 'entropy',
-            'C': 'cp',
-            'O': 'cv'
-        }
-        
-        # Set properties using our property setters
-        for i in range(0, len(props), 2):
-            prop_name = props[i]
-            value = props[i + 1]
-            if prop_name in prop_map:
-                try:
-                    setattr(self, prop_map[prop_name], value)
-                except ValueError as e:
-                    # Provide warning for properties that CoolProp rejects
-                    warnings.warn(f"Unable to set {prop_name}: {str(e)}")
-        
-        return self
-
-    def get_prop(self, prop):
-=======
             *args: Five arguments in the order: prop1_name, prop1_value, prop2_name, prop2_value, fluid_name
                   where prop_name is a CoolProp property code (str), value is a float, and fluid_name is a string.
         
@@ -1377,7 +607,6 @@
         return self
     
     def get(self, *props):
->>>>>>> e08f86b2
         """
         Get specific properties from the current state.
         
@@ -1438,74 +667,6 @@
             dict: A dictionary of property names and their values that are currently 
                  set as constraints, including the fluid name.
         
-<<<<<<< HEAD
-        Raises:
-            ValueError: If the state is not fully defined (needs 2 constraints and fluid type)
-        """
-        if len(self._constraints_set) < 2:
-            raise ValueError("Cannot calculate properties until state is fully defined with 2 constraints")
-            
-        if not self._fluid:
-            raise ValueError("Fluid type must be set before calculating properties")
-        
-        # Build props list from constraints set
-        props = []
-        for constraint in self._constraints_set:
-            coolprop_name = self._prop_map[constraint]
-            value = getattr(self, f"_{constraint}")
-            # Handle Celsius conversion
-            if constraint == 'tempc':
-                value = value + 273.15
-            props.extend([coolprop_name, value])
-        
-        props.append(self._fluid)
-        return PropsSI(prop, *props)
-
-    def test_state_validity(self, current_props, new_prop, new_value):
-        """
-        Test if the current state properties are physically valid using PropsSI.
-        
-        Args:
-            current_props (set): Set of currently set property names
-            new_prop (str): Name of the new property being set
-            new_value (float): Value of the new property
-        
-        Returns:
-            bool: True if the state is valid, False otherwise.
-        
-        Raises:
-            ValueError: If the combination of properties would create an invalid state,
-                      with the specific error message from CoolProp.
-        """
-        if not self._fluid:
-            raise ValueError("Fluid type must be set before validating state")
-            
-        try:
-            # Build a test props list with current properties and new value
-            test_props = []
-            for prop in current_props:
-                coolprop_name = self._prop_map[prop]
-                value = getattr(self, f"_{prop}")
-                # Handle Celsius conversion
-                if prop == 'tempc':
-                    value = value + 273.15
-                test_props.extend([coolprop_name, value])
-            
-            # Add the new property
-            coolprop_new_prop = self._prop_map[new_prop]
-            new_value_converted = new_value + 273.15 if new_prop == 'tempc' else new_value
-            test_props.extend([coolprop_new_prop, new_value_converted])
-            test_props.append(self._fluid)
-            
-            # Try to calculate one of the input properties to validate state
-            input_prop = self._prop_map[list(current_props)[0]]  # Use first property from current set
-            PropsSI(input_prop, *test_props)
-            return True
-            
-        except ValueError as e:
-            # Re-raise with the CoolProp error message for better explanation
-            raise ValueError(f"Invalid state: {str(e)}") from None
-=======
         Example:
             >>> state = StateProps('T', 373.15, 'P', 101325, 'water')
             >>> state.constraints()
@@ -1514,5 +675,4 @@
         constraints = self._constraints.copy()
         if self._fluid:
             constraints['fluid'] = self._fluid
-        return constraints
->>>>>>> e08f86b2
+        return constraints